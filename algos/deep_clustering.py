import numpy as np
import pandas as pd

import torch
import torch.nn as nn
import torch.nn.functional as F
from torch.utils.data import DataLoader

from sklearn.cluster import KMeans
<<<<<<< HEAD
from sklearn.metrics import pairwise_distances

from utils.parametric_umap import NumpyToTensorDataset, FastTensorDataLoader, ContrastiveLoss

from annoy import AnnoyIndex
from scipy.sparse import lil_matrix

#torch.autograd.set_detect_anomaly(True)


class DeepClustering(nn.Module):
    def __init__(self, n_clusters, inp_dim, feat_dim, train_dataset,
                 alpha=2,
                 loss_weights=None,
                 cluster_centers_init=None,
                 deep_model_type="DEC",
                 encoder=None,
                 decoder=None):
        '''
            n_clusters: positive int - number of clusters
            inp_dim: positive int - dimension of the original space
            feat_dim: positive int - dimension of the feature space in which we do clustering
            alpha: float - parameter of the clustering loss
            hid_dim: positive int - dimension of the hidden space
            cluster_centers_init: torch.Tensor of shape (n_clusters, hid_dim)
=======
from annoy import AnnoyIndex
from scipy.sparse import lil_matrix

from typing import List, Dict, Tuple

from utils.parametric_umap import NumpyToTensorDataset, FastTensorDataLoader, ContrastiveLoss

class VanillaMLP(nn.Module):
    '''Vanilla MLP encoder/decoder for the DeepClustering model.'''
    def __init__(self, inp_dim: int, out_dim: int) -> None:
        '''Initialize VanillaMLP net.
        
            :param inp_dim - input dimensionality
            :param out_dim - output dimensionality
>>>>>>> 5819d136
        '''
        super().__init__()
        
        if not isinstance(inp_dim, int):
            raise TypeError("'inp_dim' must be integer")
        if not isinstance(out_dim, int):
            raise TypeError("'out_dim' must be integer")
            
        if inp_dim <= 0:
            raise ValueError("'inp_dim' must be positive")
        if out_dim <= 0:
            raise ValueError("'out_dim' must be positive")
        
        self.net = nn.Sequential(
            nn.Linear(inp_dim, 100),
            nn.ReLU(),
            nn.Linear(100, 100),
            nn.ReLU(),
            nn.Linear(100, out_dim)
        )
    def forward(self, inputs: torch.Tensor) -> torch.Tensor:
        '''Forward pass through the model.'''
        return self.net(inputs)

class DeepClustering(nn.Module):
    '''Deep clustering model (DEC). Implementation is based on https://arxiv.org/abs/1511.06335'''
    def __init__(self,
                 n_clusters: int,
                 inp_dim: int,
                 train_dataset: torch.Tensor,
                 feat_dim: int = None,
                 alpha: float = 2,
                 loss_weights: List[float] = None,
                 cluster_centers_init: torch.Tensor = None,
                 encoder: nn.Module = None,
                 decoder: nn.Module = None
                ) -> None:
        '''Initialize DeepClustering model.
        
            :param n_clusters: positive int - number of clusters
            :param inp_dim: positive int - dimension of the original space
            :param feat_dim: positive int - dimension of the feature space in which we do clustering
            :param alpha: float - parameter of the clustering loss
            :param loss_weights - list of weighting coefficients for losses (reconstruction, UMAP and clustering)
            :param cluster_centers_init - torch.Tensor of shape (n_clusters, hid_dim)
            :param encoder - if not None, use custom nn.Module as encoder
            :param decoder - if not None, use custom nn.Module as decoder
        '''
        super().__init__()
        
        if feat_dim is None:
            feat_dim = inp_dim
                
        if not isinstance(n_clusters, int):
            raise TypeError("'n_clusters' must be integer")
        if not isinstance(inp_dim, int):
            raise TypeError("'inp_dim' must be integer")
        #if not isinstance(train_dataset, torch.Tensor):
        #    raise TypeError("'train_dataset' must be torch.Tensor")
        
        if (feat_dim is not None) and (not isinstance(feat_dim, int)):
            raise TypeError("'feat_dim' must be integer")
        
        if n_clusters <= 0:
            raise ValueError("'n_clusters' must be positive")
        if inp_dim <= 0:
            raise ValueError("'inp_dim' must be positive")
        if feat_dim <= 0:
            raise ValueError("'feat_dim' must be positive")
        
        self.embd_layer = nn.Embedding.from_pretrained(train_dataset, freeze=True)
        self.umap_loss = ContrastiveLoss(loss_mode="umap")
        
        if deep_model_type in ["DEC", "DCN", "DEC+DCN"]:
            self.deep_model_type = deep_model_type
        else:
            raise ValueError("deep_model_type `{}`".format(deep_model_type))
        self.n_clusters = n_clusters
        self.inp_dim = inp_dim
        self.feat_dim = feat_dim
        self.alpha = alpha
        self.mode = "train_embeds"
        
        if loss_weights is None:
            loss_weights = [0.5, 0.5]
        else:
            assert isinstance(loss_weights, list), "loss_weights must be list"
            assert len(loss_weights) == 2
            assert isinstance(loss_weights[0], float)
            assert isinstance(loss_weights[1], float)
            self.loss_weights = loss_weights
        
        if cluster_centers_init is None:
            self.centers = torch.nn.Parameter(torch.zeros(n_clusters, feat_dim))
            torch.nn.init.xavier_uniform_(self.centers)
        else:
            if not isinstance(cluster_centers_init, torch.Tensor):
                raise TypeError("cluster centers must of type `torch.Tensor`")
            if cluster_centers_init.shape != (n_clusters, feat_dim):
                raise ValueError("cluster_centers_init must have shape ({}, {}), but not ({})"
                                 .format(n_clusters, feat_dim, tuple(cluster_centers_init.shape)))
            self.centers = nn.Parameter(cluster_centers_init)
        
        if encoder is None:
            self.enc = VanillaMLP(inp_dim, feat_dim)
        else:
            if not isinstance(encoder, nn.Module):
                raise TypeError("encoder must of type `torch.nn.Module`")
            try:
                if encoder.forward(torch.zeros(42, inp_dim)).shape != (42, feat_dim):
                    raise ValueError("encoder must be a map: R^{inp_dim} \\to R^{feat_dim}")
            except Exception:
                raise ValueError("encoder must be a map: R^{inp_dim} \\to R^{feat_dim}")
            self.enc = encoder
        
        if decoder is None:
            self.dec = VanillaMLP(feat_dim, inp_dim)
        else:
            if not isinstance(decoder, nn.Module):
                raise TypeError("decoder must of type `torch.nn.Module`")
            try:
                if decoder.forward(torch.zeros(42, feat_dim)).shape != (42, inp_dim):
                    raise ValueError("decoder must be a map: R^{feat_dim} \\to R^{inp_dim}")
            except Exception:
                raise ValueError("decoder must be a map: R^{feat_dim} \\to R^{inp_dim}")
            self.dec = decoder
        
<<<<<<< HEAD
    def train_clusters(self, x, loss_weights, random_state=42):
        assert isinstance(loss_weights, dict), "loss_weights must be dict"
        assert isinstance(loss_weights["recon"], float)
        assert isinstance(loss_weights["geom"], float)
        #assert isinstance(loss_weights[2], float)
        if self.deep_model_type == "DEC":
            assert len(loss_weights) == 3
            assert isinstance(loss_weights["DEC"], float)
        elif self.deep_model_type == "DCN":
            assert len(loss_weights) == 4
            assert isinstance(loss_weights['inv_pw_dist'], float)
            assert isinstance(loss_weights['modified_DCN'], float)
        elif self.deep_model_type == "DEC+DCN":
            assert len(loss_weights) == 5
            assert isinstance(loss_weights["DEC"], float)
            assert isinstance(loss_weights['inv_pw_dist'], float)
            assert isinstance(loss_weights['modified_DCN'], float)
        else:
            raise ValueError("deep_model_type `{}`".format(self.deep_model_type))

        #loss_weights = np.array(loss_weights)
        #assert np.isclose(loss_weights.sum(), 1)
=======
    def train_clusters(self, x: torch.Tensor, loss_weights: List[float]):
        '''Turn the model into "train_clusters" mode.
        
            :param x - input tensor of embeddings
            :param loss_weights - list of weight coefficients for losses (reconstruction, UMAP and clustering)
        '''
        assert isinstance(loss_weights, list), "loss_weights must be list"
        assert len(loss_weights) == 3
        assert isinstance(loss_weights[0], float)
        assert isinstance(loss_weights[1], float)
        assert isinstance(loss_weights[2], float)
        loss_weights = np.array(loss_weights)
>>>>>>> 5819d136
        
        self.mode = "train_clusters"
        
        self.loss_weights = loss_weights
        z = self.enc(x)
        kmeans = KMeans(n_clusters=self.n_clusters, random_state=random_state, n_init="auto").fit(z.cpu().detach())
        cluster_centers_init = torch.tensor(kmeans.cluster_centers_, device=self.centers.device)
        self.centers = nn.Parameter(cluster_centers_init)
        return self

    def compute_q(self, z: torch.Tensor) -> torch.Tensor:
        '''Compute surrogate q distribution.
        
            :param z - embeddings (output of encoder)
            :return q - surrogate cluster distribution
        '''
        assert z.shape[1] == self.feat_dim
        n = z.size(0)
        m = self.n_clusters
        a = z.unsqueeze(1).expand(n, m, self.feat_dim)
        b = self.centers.unsqueeze(0).expand(n, m, self.feat_dim)
        pairwise_distances = torch.pow(a - b, 2).sum(2) 
        
        q_unnorm = torch.pow(pairwise_distances / self.alpha + 1, -(self.alpha+1)/2)
        q = q_unnorm / q_unnorm.sum(1, keepdim=True)
        return q
    
<<<<<<< HEAD
    def compute_DEC_loss(self, z):
=======
    def compute_clustering_loss(self, z: torch.Tensor) -> torch.Tensor:
        '''Compute clustering (DEC) loss.
        
            :param z - embeddings (output of encoder)
            :return KL(p||q) - value of clustering loss function 
        '''
>>>>>>> 5819d136
        q = self.compute_q(z)
        f = q.sum(0, keepdim=True)
        p_unnorm = torch.pow(q, 3) / f
        p = p_unnorm / p_unnorm.sum(1, keepdim=True)
        kl_loss = nn.KLDivLoss(reduction='sum')
        return kl_loss(torch.log(p), q)
    
<<<<<<< HEAD
    def compute_inverse_pairwise_distance_loss(self):
        M = self.centers
        #pw_dist = torch.zeros(self.n_clusters, self.n_clusters).requires_grad_(True)
        pdist = torch.nn.PairwiseDistance(p=2)
        loss = None
        for i in range(1, self.n_clusters):
            if loss is None:
                loss = torch.pow(pdist(M, torch.roll(M, i, 0)), -2).sum()
            else:
                loss += torch.pow(pdist(M, torch.roll(M, i, 0)), -2).sum()
        loss /= 2
        return loss
    
    def get_radius(self):
        M = self.centers
        #pw_dist = torch.zeros(self.n_clusters, self.n_clusters).requires_grad_(True)
        pdist = torch.nn.PairwiseDistance(p=2)
        radius = None
        for i in range(1, self.n_clusters):
            if radius is None:
                radius = torch.pow(pdist(M, torch.roll(M, i, 0)), -2).min()
            else:
                radius = torch.min(torch.pow(pdist(M, torch.roll(M, i, 0)), -2).min(), radius)
        radius /= 3
        return radius
    
    
    def compute_modified_DCN_loss(self, item):
        M = self.centers
        pdist = torch.nn.PairwiseDistance(p=2)
        loss = None
        for i in range(self.n_clusters):
            if loss is None:
                loss = torch.min(F.relu(pdist(M[i], item) - self.get_radius())**2)
            else:
                loss = loss + torch.min(F.relu(pdist(M[i], item) - self.get_radius())**2)
        return loss
    
    def compute_loss(self, item, neigh):
=======
    def compute_loss(self, item: torch.Tensor, neigh: torch.Tensor) -> Dict[str, torch.Tensor]:
        '''Compute all losses.
        
            :param item - batch of text embedding
            :param neigh - batch of embedding of corresponding neighbor texts
            :return dictionary with losses: reconstruction MSE, geometric (UMAP) loss and DEC loss
        '''
        # compute geometric (UMAP) loss
>>>>>>> 5819d136
        neigh_input = torch.cat([item, neigh], dim=0)
        enc_neigh_input = self.enc(self.embd_layer(neigh_input))
        force_resample = 0
        geom_loss = self.umap_loss(enc_neigh_input, force_resample=force_resample)
        
        # compute reconstruction loss
        x = self.embd_layer(item)
        z = self.enc(x)
        x_recon = self.dec(z)
        recon_loss = F.mse_loss(x_recon, x)
        if self.mode == "train_clusters":
            if self.deep_model_type == "DEC" or self.deep_model_type == "DEC+DCN":
                DEC_loss = self.compute_DEC_loss(z)
            if self.deep_model_type == "DCN" or self.deep_model_type == "DEC+DCN":
                inv_pw_dist_loss = self.compute_inverse_pairwise_distance_loss()
                modified_DCN_loss = self.compute_modified_DCN_loss(z)
        
<<<<<<< HEAD
=======
        # compute clustering (DEC) loss
        if self.mode == "train_clusters":
            clustering_loss = self.compute_clustering_loss(z)
        
        # total loss is a weighted sum of 2 or 3 losses, depending on the training stage
        if self.mode == "train_embeds":
            total_loss = recon_loss * self.loss_weights[0] + geom_loss * self.loss_weights[1]
            
        else:
            total_loss = recon_loss * self.loss_weights[0] + \
                         geom_loss * self.loss_weights[1] + \
                         clustering_loss * self.loss_weights[2]
>>>>>>> 5819d136
        loss = {
            "recon_loss": recon_loss,
            "geom_loss": geom_loss
        }
        
<<<<<<< HEAD
        if self.mode == "train_embeds":
            total_loss = recon_loss * self.loss_weights[0] + geom_loss * self.loss_weights[1]
        else:
            total_loss = recon_loss * self.loss_weights['recon'] + \
                         geom_loss * self.loss_weights['geom']
            if self.deep_model_type == "DEC" or self.deep_model_type == "DEC+DCN":
                total_loss = total_loss + DEC_loss * self.loss_weights['DEC']
                loss["DEC_loss"] = DEC_loss
            if self.deep_model_type == "DCN" or self.deep_model_type == "DEC+DCN":
                total_loss = total_loss + \
                             inv_pw_dist_loss * self.loss_weights['inv_pw_dist'] + \
                             modified_DCN_loss * self.loss_weights['modified_DCN']
                loss["inv_pw_dist_loss"] = inv_pw_dist_loss
                loss["modified_DCN_loss"] = modified_DCN_loss
        
        loss["total_loss"] = total_loss
=======
        if self.mode == "train_clusters":
            loss["clustering_loss"] = clustering_loss
            
>>>>>>> 5819d136
        return loss
    
    def transform(self, inputs: np.array, batch_size: int = None) -> np.array:
        '''Apply encoder and transform text embeddings.
        
            :param inputs - numpy array with input text embeddings
            :param batch_size - batch size
            :return embd - transformed text embeddings
        '''
        device = inputs.device
        inputs = inputs.reshape(inputs.shape[0], -1)
        dataset_plain = NumpyToTensorDataset(inputs.detach().cpu().numpy())
        dl_unshuf = torch.utils.data.DataLoader(
            dataset_plain,
            shuffle=False,
            batch_size=batch_size,
        )
        embd = np.vstack([self.enc(batch.to(device)).detach().cpu().numpy() for batch in dl_unshuf])

        return embd
    
    def transform_and_cluster(self, inputs: np.array, batch_size: int = None) -> Tuple[np.array, np.array]:
        '''Trasform text embeddings and clusterize them.
        
            :param inputs - numpy array with input text embeddings
            :param batch_size - batch size
            :return a tuple of:
                * embd - transformed text embeddings
                * clusters - predicted cluster assignments
        '''
        embds = self.transform(inputs, batch_size)
        centers = self.centers.cpu().detach().numpy()
        clusters = np.vstack([np.argmin(np.sum(np.power(embd - centers, 2), axis=1)) for embd in embds])[:, 0]
        return embds, clusters
    
    def create_dataloader(
        self,
        base_embeds: np.array,
        n_neighbours: int = 40,
        annoy_trees: int = 50,
        shuffle: bool = True,
        batch_size: int = 128,
        on_gpu: bool = True
    ) -> DataLoader:
        '''Create dataloader of neighbor pairs for UMAP loss using annoy.
        
            :param base_embeds: numpy array with input text embeddings
            :param n_neighbours: number of nearest neighbour to find
            :param annoy_trees - parameter for approximate nearest neighbor search
            :param shuffle - if True, shuffle the dataset
            :param batch_size - batch size
            :param on_gpu - if True, move tensors to GPU
            :return train_dataloader of neighbor pairs
        '''
        annoy = AnnoyIndex(self.inp_dim, "euclidean")
        [annoy.add_item(i, x) for i, x in enumerate(base_embeds)]
        annoy.build(annoy_trees)

        # construct the adjacency matrix for the graph
        adj = lil_matrix((base_embeds.shape[0], base_embeds.shape[0]))

        for i in range(base_embeds.shape[0]):
            neighs_, _ = annoy.get_nns_by_item(i, n_neighbours + 1, include_distances=True)
            neighs = neighs_[1:]
            adj[i, neighs] = 1
            adj[neighs, i] = 1

        neighbor_mat = adj.tocsr()
        
        train_dataloader = FastTensorDataLoader(
           neighbor_mat,
           shuffle=shuffle,
           batch_size=batch_size,
           on_gpu=on_gpu,
        )
        
        return train_dataloader<|MERGE_RESOLUTION|>--- conflicted
+++ resolved
@@ -7,39 +7,15 @@
 from torch.utils.data import DataLoader
 
 from sklearn.cluster import KMeans
-<<<<<<< HEAD
-from sklearn.metrics import pairwise_distances
-
-from utils.parametric_umap import NumpyToTensorDataset, FastTensorDataLoader, ContrastiveLoss
 
 from annoy import AnnoyIndex
 from scipy.sparse import lil_matrix
 
+from typing import List, Dict, Tuple
+
+from utils.parametric_umap import NumpyToTensorDataset, FastTensorDataLoader, ContrastiveLoss
 #torch.autograd.set_detect_anomaly(True)
 
-
-class DeepClustering(nn.Module):
-    def __init__(self, n_clusters, inp_dim, feat_dim, train_dataset,
-                 alpha=2,
-                 loss_weights=None,
-                 cluster_centers_init=None,
-                 deep_model_type="DEC",
-                 encoder=None,
-                 decoder=None):
-        '''
-            n_clusters: positive int - number of clusters
-            inp_dim: positive int - dimension of the original space
-            feat_dim: positive int - dimension of the feature space in which we do clustering
-            alpha: float - parameter of the clustering loss
-            hid_dim: positive int - dimension of the hidden space
-            cluster_centers_init: torch.Tensor of shape (n_clusters, hid_dim)
-=======
-from annoy import AnnoyIndex
-from scipy.sparse import lil_matrix
-
-from typing import List, Dict, Tuple
-
-from utils.parametric_umap import NumpyToTensorDataset, FastTensorDataLoader, ContrastiveLoss
 
 class VanillaMLP(nn.Module):
     '''Vanilla MLP encoder/decoder for the DeepClustering model.'''
@@ -48,7 +24,6 @@
         
             :param inp_dim - input dimensionality
             :param out_dim - output dimensionality
->>>>>>> 5819d136
         '''
         super().__init__()
         
@@ -72,17 +47,19 @@
     def forward(self, inputs: torch.Tensor) -> torch.Tensor:
         '''Forward pass through the model.'''
         return self.net(inputs)
+    
 
 class DeepClustering(nn.Module):
     '''Deep clustering model (DEC). Implementation is based on https://arxiv.org/abs/1511.06335'''
     def __init__(self,
-                 n_clusters: int,
-                 inp_dim: int,
+                 n_clusters: int, 
+                 inp_dim: int, 
+                 feat_dim: int, 
                  train_dataset: torch.Tensor,
-                 feat_dim: int = None,
                  alpha: float = 2,
                  loss_weights: List[float] = None,
                  cluster_centers_init: torch.Tensor = None,
+                 deep_model_type: str = "DEC",
                  encoder: nn.Module = None,
                  decoder: nn.Module = None
                 ) -> None:
@@ -91,23 +68,22 @@
             :param n_clusters: positive int - number of clusters
             :param inp_dim: positive int - dimension of the original space
             :param feat_dim: positive int - dimension of the feature space in which we do clustering
+            :param train_dataset - (to do)
             :param alpha: float - parameter of the clustering loss
             :param loss_weights - list of weighting coefficients for losses (reconstruction, UMAP and clustering)
             :param cluster_centers_init - torch.Tensor of shape (n_clusters, hid_dim)
+            :param deep_model_type: - "DEC", "DCN", "DEC+DCN", or "custom",
             :param encoder - if not None, use custom nn.Module as encoder
             :param decoder - if not None, use custom nn.Module as decoder
         '''
         super().__init__()
-        
-        if feat_dim is None:
-            feat_dim = inp_dim
                 
         if not isinstance(n_clusters, int):
             raise TypeError("'n_clusters' must be integer")
         if not isinstance(inp_dim, int):
             raise TypeError("'inp_dim' must be integer")
-        #if not isinstance(train_dataset, torch.Tensor):
-        #    raise TypeError("'train_dataset' must be torch.Tensor")
+        if not isinstance(train_dataset, torch.Tensor):
+            raise TypeError("'train_dataset' must be torch.Tensor")
         
         if (feat_dim is not None) and (not isinstance(feat_dim, int)):
             raise TypeError("'feat_dim' must be integer")
@@ -176,8 +152,13 @@
                 raise ValueError("decoder must be a map: R^{feat_dim} \\to R^{inp_dim}")
             self.dec = decoder
         
-<<<<<<< HEAD
-    def train_clusters(self, x, loss_weights, random_state=42):
+    def train_clusters(self, x: torch.Tensor, loss_weights: List[float], random_state=None):
+        '''Turn the model into "train_clusters" mode.
+        
+            :param x - input tensor of embeddings
+            :param loss_weights - list of weight coefficients for losses (reconstruction, UMAP and clustering)
+            :random_state - default value 'None'
+        '''
         assert isinstance(loss_weights, dict), "loss_weights must be dict"
         assert isinstance(loss_weights["recon"], float)
         assert isinstance(loss_weights["geom"], float)
@@ -196,23 +177,6 @@
             assert isinstance(loss_weights['modified_DCN'], float)
         else:
             raise ValueError("deep_model_type `{}`".format(self.deep_model_type))
-
-        #loss_weights = np.array(loss_weights)
-        #assert np.isclose(loss_weights.sum(), 1)
-=======
-    def train_clusters(self, x: torch.Tensor, loss_weights: List[float]):
-        '''Turn the model into "train_clusters" mode.
-        
-            :param x - input tensor of embeddings
-            :param loss_weights - list of weight coefficients for losses (reconstruction, UMAP and clustering)
-        '''
-        assert isinstance(loss_weights, list), "loss_weights must be list"
-        assert len(loss_weights) == 3
-        assert isinstance(loss_weights[0], float)
-        assert isinstance(loss_weights[1], float)
-        assert isinstance(loss_weights[2], float)
-        loss_weights = np.array(loss_weights)
->>>>>>> 5819d136
         
         self.mode = "train_clusters"
         
@@ -240,16 +204,12 @@
         q = q_unnorm / q_unnorm.sum(1, keepdim=True)
         return q
     
-<<<<<<< HEAD
-    def compute_DEC_loss(self, z):
-=======
-    def compute_clustering_loss(self, z: torch.Tensor) -> torch.Tensor:
+    def compute_DEC_loss(self, z: torch.Tensor) -> torch.Tensor:
         '''Compute clustering (DEC) loss.
         
             :param z - embeddings (output of encoder)
             :return KL(p||q) - value of clustering loss function 
         '''
->>>>>>> 5819d136
         q = self.compute_q(z)
         f = q.sum(0, keepdim=True)
         p_unnorm = torch.pow(q, 3) / f
@@ -257,7 +217,6 @@
         kl_loss = nn.KLDivLoss(reduction='sum')
         return kl_loss(torch.log(p), q)
     
-<<<<<<< HEAD
     def compute_inverse_pairwise_distance_loss(self):
         M = self.centers
         #pw_dist = torch.zeros(self.n_clusters, self.n_clusters).requires_grad_(True)
@@ -296,8 +255,6 @@
                 loss = loss + torch.min(F.relu(pdist(M[i], item) - self.get_radius())**2)
         return loss
     
-    def compute_loss(self, item, neigh):
-=======
     def compute_loss(self, item: torch.Tensor, neigh: torch.Tensor) -> Dict[str, torch.Tensor]:
         '''Compute all losses.
         
@@ -306,7 +263,6 @@
             :return dictionary with losses: reconstruction MSE, geometric (UMAP) loss and DEC loss
         '''
         # compute geometric (UMAP) loss
->>>>>>> 5819d136
         neigh_input = torch.cat([item, neigh], dim=0)
         enc_neigh_input = self.enc(self.embd_layer(neigh_input))
         force_resample = 0
@@ -319,32 +275,19 @@
         recon_loss = F.mse_loss(x_recon, x)
         if self.mode == "train_clusters":
             if self.deep_model_type == "DEC" or self.deep_model_type == "DEC+DCN":
+                # compute DEC loss
                 DEC_loss = self.compute_DEC_loss(z)
             if self.deep_model_type == "DCN" or self.deep_model_type == "DEC+DCN":
+                # compute inverse distance between centers loss
                 inv_pw_dist_loss = self.compute_inverse_pairwise_distance_loss()
+                # compute modified DCN loss
                 modified_DCN_loss = self.compute_modified_DCN_loss(z)
         
-<<<<<<< HEAD
-=======
-        # compute clustering (DEC) loss
-        if self.mode == "train_clusters":
-            clustering_loss = self.compute_clustering_loss(z)
-        
-        # total loss is a weighted sum of 2 or 3 losses, depending on the training stage
-        if self.mode == "train_embeds":
-            total_loss = recon_loss * self.loss_weights[0] + geom_loss * self.loss_weights[1]
-            
-        else:
-            total_loss = recon_loss * self.loss_weights[0] + \
-                         geom_loss * self.loss_weights[1] + \
-                         clustering_loss * self.loss_weights[2]
->>>>>>> 5819d136
         loss = {
             "recon_loss": recon_loss,
             "geom_loss": geom_loss
         }
         
-<<<<<<< HEAD
         if self.mode == "train_embeds":
             total_loss = recon_loss * self.loss_weights[0] + geom_loss * self.loss_weights[1]
         else:
@@ -361,11 +304,6 @@
                 loss["modified_DCN_loss"] = modified_DCN_loss
         
         loss["total_loss"] = total_loss
-=======
-        if self.mode == "train_clusters":
-            loss["clustering_loss"] = clustering_loss
-            
->>>>>>> 5819d136
         return loss
     
     def transform(self, inputs: np.array, batch_size: int = None) -> np.array:
