import time

import numpy as np
import pandas as pd

import torch
import torch.nn as nn
from torch.utils.data import DataLoader
from torch.optim import Adam

from omegaconf import OmegaConf
from sklearn.metrics import adjusted_rand_score, adjusted_mutual_info_score, silhouette_score
from typing import List, Any, Tuple, Dict

from algos.deep_clustering import DeepClustering
from algos.contrastive_clustering import CoHiClustModel
from algos.classic_clustering import ClassicClustering

from utils.training_and_visualisation import train
from utils.cohiclust_utils import train_cohiclust, test_cohiclust, RepeatPairDataset
from utils import topic_extraction

import umap.umap_ as umap
import matplotlib.pyplot as plt

class TextClustering(nn.Module):
<<<<<<< HEAD
    def __init__(self, n_clusters, inp_dim, feat_dim, train_dataset, data_frame,
                 loss_weights=None,
                 cluster_centers_init=None,
                 encoder=None,
                 decoder=None,
                 kind="deep clustering",
                 dim_reduction_type=None, 
                 clustering_type=None,
                 deep_model_type="DEC",
                 deep_params=None,
                 random_state=None):
        '''
            n_clusters: positive int - number of clusters
            inp_dim: positive int - dimension of the original space
            feat_dim: positive int - dimension of the feature space in which we do clustering
            alpha: float - parameter of the clustering loss
            hid_dim: positive int - dimension of the hidden space
            cluster_centers_init: torch.Tensor of shape (n_clusters, hid_dim)
=======
    '''Wrapper for text clustering models.'''
    def __init__(self,
                 n_clusters: int,
                 inp_dim: int,
                 train_dataset: torch.Tensor,
                 data_frame: pd.DataFrame,
                 cohiclust_cfg: OmegaConf = None,
                 feat_dim: int = None,
                 loss_weights: List[float] = None,
                 cluster_centers_init: torch.Tensor = None,
                 encoder: nn.Module = None,
                 decoder: nn.Module = None,
                 kind: str = "deep clustering",
                 dim_reduction_type: str = None, 
                 clustering_type: str = None,
                 random_state: int = None,
                 min_samples: int = None,
                 min_cluster_size: int = None,
                 bandwidth: float = None              
                ) -> None:
        '''Initialize TextClustering model.
        
            :param n_clusters: positive int - number of clusters
            :param inp_dim: positive int - dimension of the original space
            :param train_dataset - torch.Tensor of text embeddings (frozen)
            :param data_frame - pandas.DataFrame conraining texts and cluster markup
            :param cohiclust_cfg - OmegaConf with model parameters for the Contrastive Hierarchical Clustering model
            :param feat_dim - positive int - dimension of the feature space in which we do clustering
            :param loss_weights - list of weighting coefficients for DEC losses (reconstruction, UMAP and clustering)
            :param cluster_centers_init - torch.Tensor of shape (n_clusters, hid_dim)
            :param encoder - if not None, use custom nn.Module as encoder for DEC
            :param decoder - if not None, use custom nn.Module as decoder for DEC
            :param kind - model mode (currently, "classic clustering", "deep clustering" and "cohiclust" are available)
            :param dim_reduction_type - type of dimensionality reduction algorithm to be used for classic clustering; 
                                        if None, use initial embeddings
            :param clustering_type - type of clustering algorithm to be used for classic clustering
            :param random_state - if not None, fix random state for reproducibility
            :param min_samples, min_cluster_size - parameters of the HDBSCAN algorithm (in case of classic clustering)
            :param bandwidth - parameter of the MeanShift algorithm (in case of classic clustering)
>>>>>>> 5819d136
        '''
        super().__init__()
                
        if not isinstance(n_clusters, int):
            raise TypeError("'n_clusters' must be integer")
        if not isinstance(inp_dim, int):
            raise TypeError("'inp_dim' must be integer")
        if feat_dim is not None and not isinstance(feat_dim, int):
            raise TypeError("'feat_dim' must be integer")
        if not isinstance(kind, str):
            raise TypeError("'kind' must be string")
        
        if n_clusters <= 0:
            raise ValueError("'n_clusters' must be positive")
        if inp_dim <= 0:
            raise ValueError("'inp_dim' must be positive")
        if feat_dim is not None and feat_dim <= 0:
            raise ValueError("'feat_dim' must be positive")
        
        self.n_clusters = n_clusters
        self.inp_dim = inp_dim
        self.feat_dim = feat_dim
        self.kind = kind
        self.data_frame = data_frame
        self.train_dataset = train_dataset
        self.times = {}
        self.deep_model_type = deep_model_type
        self.deep_params = deep_params
            
        if self.kind == "deep clustering":
            if encoder is not None and decoder is None:
                    raise ValueError("decoder must be not None")
            if decoder is not None and encoder is None:
                    raise ValueError("encoder must be not None")
<<<<<<< HEAD
            self.model = DeepClustering(n_clusters,
                                        inp_dim,
                                        feat_dim,
                                        train_dataset,
                                        alpha=4, 
                                        loss_weights=[0.5, 0.5],
                                        deep_model_type=deep_model_type,
                                        encoder=encoder,
                                        decoder=decoder
                                       )
        elif self.kind == "classic clustering":
            self.model = ClassicClustering(n_clusters, 
                                           inp_dim, 
                                           feat_dim,
                                           dim_reduction_type=dim_reduction_type, 
                                           clustering_type=clustering_type, 
                                           random_state=random_state)
        else:
            raise ValueError("Unknown kind `{}`".format(kind))
        
    def fit(self, base_embeds, device='cuda'):
=======
            self.model = DeepClustering(
                n_clusters=n_clusters,
                inp_dim=inp_dim,
                train_dataset=train_dataset,
                feat_dim=feat_dim,
                alpha=4,
                loss_weights=[0.5, 0.5],
                encoder=encoder,
                decoder=decoder
            )
        elif self.kind == "classic clustering":
            self.model = ClassicClustering(
                n_clusters, 
                inp_dim, 
                feat_dim,
                dim_reduction_type=dim_reduction_type, 
                clustering_type=clustering_type, 
                random_state=random_state,
                min_samples=min_samples,
                min_cluster_size=min_cluster_size,
                bandwidth=bandwidth
            )
            
        elif self.kind == "cohiclust":
            assert cohiclust_cfg is not None, "You must pass config for CoHiClust model."
            self.cohiclust_cfg = cohiclust_cfg
            
            self.model = CoHiClustModel(
                cohiclust_cfg,
                data_frame,
                train_dataset,
                n_clusters
            )
        
        else:
            raise ValueError(f"Wrong clustering type {self.kind}.")
        
    def fit(self, base_embeds: torch.Tensor, device: str = 'cuda') -> Any:
        '''Fit text Clustering model, measure time.
        
            :param base_embeds - text embeddings (frozen)
            :param device - device for training (in case of "deep clustering" or "cohiclust")
            :return training results or losses
        '''
>>>>>>> 5819d136
        if self.kind == "deep clustering":
            N_ITERS_1 = 20
            LR_1 = 3e-3
            N_ITERS_2 = 8
            LR_2 = 1e-4
            LOSS_WEIGHTS = {
                "recon": 1.,
                "geom": 1.
            }
            if self.deep_model_type == "DEC" or self.deep_model_type == "DEC+DCN":
                LOSS_WEIGHTS["DEC"] = 1.
            if self.deep_model_type == "DCN" or self.deep_model_type == "DEC+DCN":
                LOSS_WEIGHTS["inv_pw_dist"] = 1.
                LOSS_WEIGHTS["modified_DCN"] = 1.
            #if self.deep_model_type == "DEC":
            #    LOSS_WEIGHTS = [1., 1., 1.]
            #elif self.deep_model_type == "DCN":
            #    LOSS_WEIGHTS = [1., 1., 1., 1.]
            #elif self.deep_model_type == "DEC+DCN":
            #    LOSS_WEIGHTS = [1., 1., 1., 1., 1.]
            #else:
            #    raise ValueError("Unknown deep_model_type `{}`".format(self.deep_model_type))
            
            if self.deep_params is not None:
                N_ITERS_1 = self.deep_params.get("N_ITERS_1", N_ITERS_1)
                LR_1 = self.deep_params.get("LR_1", LR_1)
                N_ITERS_2 = self.deep_params.get("N_ITERS_2", N_ITERS_2)
                LR_2 = self.deep_params.get("LR_2", LR_2)
                LOSS_WEIGHTS = self.deep_params.get("loss_weights", LOSS_WEIGHTS)
            
            self.model.to(device)
<<<<<<< HEAD
            
            optimizer = torch.optim.Adam(self.model.parameters(), lr=LR_1)
=======
            N_ITERS = 20
            LR = 3e-3
            optimizer = Adam(self.model.parameters(), lr=LR)
>>>>>>> 5819d136
            print("Phase 1: train embeddings")
            
            start_time = time.time()
            losses1 = train(self.model, base_embeds, optimizer, N_ITERS_1, device)
            end_time = time.time()
            self.times["dim_red"] = end_time - start_time
            
            
            
            self.model.train_clusters(base_embeds.to(device), LOSS_WEIGHTS)
        
            
            # Change mode of the model to `train_clusters` and change weights of losses:
            optimizer = torch.optim.Adam(self.model.parameters(), lr=LR_2)
            print("Phase 2: train clusters")
            
            start_time = time.time()
            losses2 = train(self.model, base_embeds, optimizer, N_ITERS_2, device)
            end_time = time.time()
            self.times["clust"] = end_time - start_time
            
            self.times["total"] = self.times["dim_red"] + self.times["clust"]
            
            return losses1, losses2
        
        elif self.kind == "classic clustering":
            start_time = time.time()
            self.model.fit(base_embeds)
            end_time = time.time()
            self.times["dim_red"] = end_time - start_time
            return None, None
        
        elif self.kind == "cohiclust":
            optimizer = Adam(self.model.parameters(), lr=1e-3)
            start_time = time.time()
            results =  train_cohiclust(
                self.model,
                optimizer,
                device=device
            )
            end_time = time.time()
            
            self.times["clust"] = end_time - start_time
            self.times["dim_red"] = 0
            self.times["total"] = self.times["dim_red"] + self.times["clust"]
            
            return results
        
    def get_centers(self) -> np.array:
        '''Get cluster centers.'''
        if self.kind == "deep clustering":
            return self.model.centers.cpu().detach().numpy()
        elif self.kind == "classic clustering":
            return self.model.clustering.cluster_centers_
<<<<<<< HEAD
        
    def visualize_2d(self, inputs, true_cluster_labels, random_state=None):
        if self.kind == "deep clustering":
            inputs = inputs.to(self.model.centers.device)
        dec_features, pred_clusters = self.transform_and_cluster(inputs)
        dim_reduction = umap.UMAP(random_state=random_state, n_components=2)
        umap_features = dim_reduction.fit_transform(dec_features)
        topics = self.get_topics(inputs)
        new_centers = dim_reduction.transform(self.get_centers())
        _, pred_clusters = self.transform_and_cluster(inputs)
        plt.figure(figsize=(9, 9))
        plt.scatter(*umap_features.T, c=true_cluster_labels, s=1.0)
        for i, (x, y) in enumerate(new_centers):
            if topics.get(i) is not None:
                plt.text(x, y, "\n".join(topics[i]), 
                         horizontalalignment='center', 
                         verticalalignment='center', 
                         fontsize=12)#, backgroundcolor='white')
        plt.gca().set_aspect("equal")
        plt.axis("off")
        plt.show()
=======
        elif self.kind == "cohiclust":
            raise NotImplementedError("Clusters centers for cohiclust if are not implemented.")
>>>>>>> 5819d136
    
    def transform_and_cluster(self, inputs: torch.Tensor, batch_size: int = None) -> Tuple[torch.Tensor, np.array]:
        '''Transform initial text embeddings and clusterize them.
        
            :param inputs - torch.Tensor with initial embeddings
            :param batch_size - batch size for DeepClustering and CoHiClust models
            :return a tuple of:
                * transformed (encoded) text embeddings
                * predicted cluster assignments
        '''
        if self.kind == "deep clustering":
            inputs = inputs.to(self.model.centers.device)
            embeds, pred_clusters = self.model.transform_and_cluster(inputs, batch_size=batch_size)
        elif self.kind == "classic clustering":
            
            start_time = time.time()
            embeds, pred_clusters = self.model.transform_and_cluster(inputs)
            end_time = time.time()
            self.times["clust"] = end_time - start_time
            self.times["total"] = self.times["dim_red"] + self.times["clust"]
        
        elif self.kind == "cohiclust":
            if batch_size is None:
                batch_size = self.model.cfg.training.batch_size
            predict_dataset = RepeatPairDataset(inputs, self.data_frame["cluster"].to_list())
            predict_loader = DataLoader(predict_dataset, batch_size=batch_size)
            _, pred_clusters, labels = test_cohiclust(
                self.model, self.model.cfg.training.epochs, predict_loader, verbose=False
            )
            embeds = None
        
        # store predicted clusters for evaluation
        self.data_frame["pred_cluster"] = pred_clusters
            
        return embeds, pred_clusters
    
    def get_topics(self, inputs: torch.Tensor, language: str = "english") -> Dict[int, List[str]]:
        '''Clusterize texts and extract topics (key words) of predicted clusters.
        
            :param inputs -  torch.Tensor with initial embeddings
            :param language - language for topic extraction ("english" and "russial" are currently supported)
        '''
        assert language in ["english", "russian"], f"Not supported language {language}"
        
        if self.kind == "deep clustering":
            inputs = inputs.to(self.model.centers.device)
            if self.model.mode == "train_embeds":
                raise PermissionError("model must be in `train_clusters` mode")
        _, pred_clusters = self.transform_and_cluster(inputs)
        if language in ["english", "russian"]:
            topics_cluster_dict = topic_extraction.get_topics(self.data_frame, language=language)
        else:
            raise ValueError("Unknown language `{}`".format(lang))
        return topics_cluster_dict
    
    def evaluate(self, use_true_clusters: bool = False, language: str = "english", verbose: bool = True) -> Dict[str, float]:
        '''Evaluate TextClustering model.
        
            :param use_true_clusters - if True, compute markup-based metrics
            :param language - language for topic extraction ("english" and "russial" are currently supported)
            :param verbose - if True, print the results
            :return dictionary with metrics (silhouette score, adjusted Rand index, adjusted mutual information,
                                                                                                and average topic coherence)
        '''
        assert "pred_cluster" in self.data_frame.columns, "Predicted clusters are not in the dataframe. Call .predict() method"
        
        pred_clusters = self.data_frame["pred_cluster"].to_list()
        
        metrics = dict()
        
        if len(set(pred_clusters)) > 1:
            ss = silhouette_score(self.train_dataset, pred_clusters, metric='euclidean')
        else:
            ss = 0
        
        metrics["silhouette_score"] = ss
        
        if use_true_clusters:
            assert "cluster" in self.data_frame.columns, "True cluster labels are not in the dataframe"
            true_clusters = self.data_frame["cluster"].to_list()
            
            ars = adjusted_rand_score(true_clusters, pred_clusters)
            ams = adjusted_mutual_info_score(true_clusters, pred_clusters)
            
            metrics["adjusted_rand_score"] = ars
            metrics["adjusted_mutual_info_score"] = ams
            
        topics_cluster_dict = self.get_topics(self.train_dataset, language=language)
        topics_coh_dict = topic_extraction.compute_coherence_for_clusters(topics_cluster_dict, self.data_frame)
        
        avg_coh = np.mean(list(topics_coh_dict.values()))
        metrics["average_topic_coherence"] = avg_coh
        
        if verbose:
            for k, v in metrics.items():
                print(f"{k}: {np.round(v, 4)}")
        
        return metrics          
        <|MERGE_RESOLUTION|>--- conflicted
+++ resolved
@@ -24,34 +24,14 @@
 import matplotlib.pyplot as plt
 
 class TextClustering(nn.Module):
-<<<<<<< HEAD
-    def __init__(self, n_clusters, inp_dim, feat_dim, train_dataset, data_frame,
-                 loss_weights=None,
-                 cluster_centers_init=None,
-                 encoder=None,
-                 decoder=None,
-                 kind="deep clustering",
-                 dim_reduction_type=None, 
-                 clustering_type=None,
-                 deep_model_type="DEC",
-                 deep_params=None,
-                 random_state=None):
-        '''
-            n_clusters: positive int - number of clusters
-            inp_dim: positive int - dimension of the original space
-            feat_dim: positive int - dimension of the feature space in which we do clustering
-            alpha: float - parameter of the clustering loss
-            hid_dim: positive int - dimension of the hidden space
-            cluster_centers_init: torch.Tensor of shape (n_clusters, hid_dim)
-=======
     '''Wrapper for text clustering models.'''
     def __init__(self,
                  n_clusters: int,
                  inp_dim: int,
+                 feat_dim: int,
                  train_dataset: torch.Tensor,
                  data_frame: pd.DataFrame,
                  cohiclust_cfg: OmegaConf = None,
-                 feat_dim: int = None,
                  loss_weights: List[float] = None,
                  cluster_centers_init: torch.Tensor = None,
                  encoder: nn.Module = None,
@@ -59,6 +39,8 @@
                  kind: str = "deep clustering",
                  dim_reduction_type: str = None, 
                  clustering_type: str = None,
+                 deep_model_type="DEC",
+                 deep_params: dict = None,
                  random_state: int = None,
                  min_samples: int = None,
                  min_cluster_size: int = None,
@@ -80,10 +62,11 @@
             :param dim_reduction_type - type of dimensionality reduction algorithm to be used for classic clustering; 
                                         if None, use initial embeddings
             :param clustering_type - type of clustering algorithm to be used for classic clustering
+            :param deep_model_type - (to do)
+            :param deep_params - (to do)
             :param random_state - if not None, fix random state for reproducibility
             :param min_samples, min_cluster_size - parameters of the HDBSCAN algorithm (in case of classic clustering)
             :param bandwidth - parameter of the MeanShift algorithm (in case of classic clustering)
->>>>>>> 5819d136
         '''
         super().__init__()
                 
@@ -118,39 +101,19 @@
                     raise ValueError("decoder must be not None")
             if decoder is not None and encoder is None:
                     raise ValueError("encoder must be not None")
-<<<<<<< HEAD
-            self.model = DeepClustering(n_clusters,
-                                        inp_dim,
-                                        feat_dim,
-                                        train_dataset,
-                                        alpha=4, 
-                                        loss_weights=[0.5, 0.5],
-                                        deep_model_type=deep_model_type,
-                                        encoder=encoder,
-                                        decoder=decoder
-                                       )
-        elif self.kind == "classic clustering":
-            self.model = ClassicClustering(n_clusters, 
-                                           inp_dim, 
-                                           feat_dim,
-                                           dim_reduction_type=dim_reduction_type, 
-                                           clustering_type=clustering_type, 
-                                           random_state=random_state)
-        else:
-            raise ValueError("Unknown kind `{}`".format(kind))
-        
-    def fit(self, base_embeds, device='cuda'):
-=======
+                    
             self.model = DeepClustering(
                 n_clusters=n_clusters,
                 inp_dim=inp_dim,
+                feat_dim=feat_dim,
                 train_dataset=train_dataset,
-                feat_dim=feat_dim,
-                alpha=4,
+                alpha=4, 
                 loss_weights=[0.5, 0.5],
+                deep_model_type=deep_model_type,
                 encoder=encoder,
                 decoder=decoder
             )
+            
         elif self.kind == "classic clustering":
             self.model = ClassicClustering(
                 n_clusters, 
@@ -185,7 +148,6 @@
             :param device - device for training (in case of "deep clustering" or "cohiclust")
             :return training results or losses
         '''
->>>>>>> 5819d136
         if self.kind == "deep clustering":
             N_ITERS_1 = 20
             LR_1 = 3e-3
@@ -200,14 +162,6 @@
             if self.deep_model_type == "DCN" or self.deep_model_type == "DEC+DCN":
                 LOSS_WEIGHTS["inv_pw_dist"] = 1.
                 LOSS_WEIGHTS["modified_DCN"] = 1.
-            #if self.deep_model_type == "DEC":
-            #    LOSS_WEIGHTS = [1., 1., 1.]
-            #elif self.deep_model_type == "DCN":
-            #    LOSS_WEIGHTS = [1., 1., 1., 1.]
-            #elif self.deep_model_type == "DEC+DCN":
-            #    LOSS_WEIGHTS = [1., 1., 1., 1., 1.]
-            #else:
-            #    raise ValueError("Unknown deep_model_type `{}`".format(self.deep_model_type))
             
             if self.deep_params is not None:
                 N_ITERS_1 = self.deep_params.get("N_ITERS_1", N_ITERS_1)
@@ -217,22 +171,14 @@
                 LOSS_WEIGHTS = self.deep_params.get("loss_weights", LOSS_WEIGHTS)
             
             self.model.to(device)
-<<<<<<< HEAD
-            
-            optimizer = torch.optim.Adam(self.model.parameters(), lr=LR_1)
-=======
-            N_ITERS = 20
-            LR = 3e-3
-            optimizer = Adam(self.model.parameters(), lr=LR)
->>>>>>> 5819d136
+
+            optimizer = Adam(self.model.parameters(), lr=LR_1)
             print("Phase 1: train embeddings")
             
             start_time = time.time()
             losses1 = train(self.model, base_embeds, optimizer, N_ITERS_1, device)
             end_time = time.time()
             self.times["dim_red"] = end_time - start_time
-            
-            
             
             self.model.train_clusters(base_embeds.to(device), LOSS_WEIGHTS)
         
@@ -279,8 +225,9 @@
             return self.model.centers.cpu().detach().numpy()
         elif self.kind == "classic clustering":
             return self.model.clustering.cluster_centers_
-<<<<<<< HEAD
-        
+        elif self.kind == "cohiclust":
+            raise NotImplementedError("Clusters centers for cohiclust if are not implemented.")
+   
     def visualize_2d(self, inputs, true_cluster_labels, random_state=None):
         if self.kind == "deep clustering":
             inputs = inputs.to(self.model.centers.device)
@@ -301,11 +248,7 @@
         plt.gca().set_aspect("equal")
         plt.axis("off")
         plt.show()
-=======
-        elif self.kind == "cohiclust":
-            raise NotImplementedError("Clusters centers for cohiclust if are not implemented.")
->>>>>>> 5819d136
-    
+        
     def transform_and_cluster(self, inputs: torch.Tensor, batch_size: int = None) -> Tuple[torch.Tensor, np.array]:
         '''Transform initial text embeddings and clusterize them.
         
