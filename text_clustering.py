import time

import numpy as np
import pandas as pd

import torch
import torch.nn as nn
from torch.utils.data import DataLoader
from torch.optim import Adam

from omegaconf import OmegaConf
from sklearn.metrics import adjusted_rand_score, adjusted_mutual_info_score, silhouette_score
from typing import List, Any, Tuple, Dict

from algos.deep_clustering import DeepClustering
from algos.contrastive_clustering import CoHiClustModel
from algos.classic_clustering import ClassicClustering

from utils.training_and_visualisation import train
from utils.cohiclust_utils import train_cohiclust, test_cohiclust, RepeatPairDataset
from utils import topic_extraction

import umap.umap_ as umap
import matplotlib.pyplot as plt

class TextClustering(nn.Module):
    '''Wrapper for text clustering models.'''
    def __init__(self,
                 n_clusters: int,
                 inp_dim: int,
                 feat_dim: int,
                 train_dataset: torch.Tensor,
                 data_frame: pd.DataFrame,
                 cohiclust_cfg: OmegaConf = None,
                 loss_weights: List[float] = None,
                 cluster_centers_init: torch.Tensor = None,
                 encoder: nn.Module = None,
                 decoder: nn.Module = None,
                 kind: str = "deep clustering",
                 dim_reduction_type: str = None, 
                 clustering_type: str = None,
                 deep_model_type="DEC",
                 deep_params: dict = None,
                 random_state: int = None,
                 min_samples: int = None,
                 min_cluster_size: int = None,
                 bandwidth: float = None              
                ) -> None:
        '''Initialize TextClustering model.
        
            :param n_clusters: positive int - number of clusters
            :param inp_dim: positive int - dimension of the original space
            :param train_dataset - torch.Tensor of text embeddings (frozen)
            :param data_frame - pandas.DataFrame conraining texts and cluster markup
            :param cohiclust_cfg - OmegaConf with model parameters for the Contrastive Hierarchical Clustering model
            :param feat_dim - positive int - dimension of the feature space in which we do clustering
            :param loss_weights - list of weighting coefficients for DEC losses (reconstruction, UMAP and clustering)
            :param cluster_centers_init - torch.Tensor of shape (n_clusters, hid_dim)
            :param encoder - if not None, use custom nn.Module as encoder for DEC
            :param decoder - if not None, use custom nn.Module as decoder for DEC
            :param kind - model type (currently, "classic clustering", "deep clustering" and "cohiclust" are available)
            :param dim_reduction_type - type of dimensionality reduction algorithm to be used for classic clustering; 
                                        if None, use initial embeddings
            :param clustering_type - type of clustering algorithm to be used for classic clustering
            :param deep_model_type - deep model type ("DEC", "DCN", "DEC+DCN" and "custom" are available)
            :param deep_params - dict with model parameters for a deep clustering model
            :param random_state - if not None, fix random state for reproducibility
            :param min_samples, min_cluster_size - parameters of the HDBSCAN algorithm (in case of classic clustering)
            :param bandwidth - parameter of the MeanShift algorithm (in case of classic clustering)
        '''
        super().__init__()
                
        if not isinstance(n_clusters, int):
            raise TypeError("'n_clusters' must be integer")
        if not isinstance(inp_dim, int):
            raise TypeError("'inp_dim' must be integer")
        if feat_dim is not None and not isinstance(feat_dim, int):
            raise TypeError("'feat_dim' must be integer")
        if not isinstance(kind, str):
            raise TypeError("'kind' must be string")
        
        if n_clusters <= 0:
            raise ValueError("'n_clusters' must be positive")
        if inp_dim <= 0:
            raise ValueError("'inp_dim' must be positive")
        if feat_dim is not None and feat_dim <= 0:
            raise ValueError("'feat_dim' must be positive")
        
        self.n_clusters = n_clusters
        self.inp_dim = inp_dim
        self.feat_dim = feat_dim
        self.kind = kind
        self.data_frame = data_frame
        self.train_dataset = train_dataset
        self.times = {}
        self.deep_model_type = deep_model_type
        self.deep_params = deep_params
            
        if self.kind == "deep clustering":
            if encoder is not None and decoder is None:
                    raise ValueError("decoder must be not None")
            if decoder is not None and encoder is None:
                    raise ValueError("encoder must be not None")
                    
            self.model = DeepClustering(
                n_clusters=n_clusters,
                inp_dim=inp_dim,
                feat_dim=feat_dim,
                train_dataset=train_dataset,
                alpha=4, 
                loss_weights=[0.5, 0.5],
                deep_model_type=deep_model_type,
                encoder=encoder,
                decoder=decoder
            )
            
        elif self.kind == "classic clustering":
            self.model = ClassicClustering(
                n_clusters, 
                inp_dim, 
                feat_dim,
                dim_reduction_type=dim_reduction_type, 
                clustering_type=clustering_type, 
                random_state=random_state,
                min_samples=min_samples,
                min_cluster_size=min_cluster_size,
                bandwidth=bandwidth
            )
            
        elif self.kind == "cohiclust":
            assert cohiclust_cfg is not None, "You must pass config for CoHiClust model."
            self.cohiclust_cfg = cohiclust_cfg
            
            self.model = CoHiClustModel(
                cohiclust_cfg,
                data_frame,
                train_dataset,
                n_clusters
            )
        
        else:
            raise ValueError(f"Wrong clustering type {self.kind}.")
        
    def fit(self, base_embeds: torch.Tensor, device: str = 'cuda') -> Any:
        '''Fit text Clustering model, measure time.
        
            :param base_embeds - text embeddings (frozen)
            :param device - device for training (in case of "deep clustering" or "cohiclust")
            :return training results or losses
        '''
        if self.kind == "deep clustering":
            N_ITERS_1 = 20
            LR_1 = 3e-3
            N_ITERS_2 = 8
            LR_2 = 1e-4
            LOSS_WEIGHTS = {
                "recon": 1.,
                "geom": 1.
            }
            if self.deep_model_type == "DEC" or self.deep_model_type == "DEC+DCN":
                LOSS_WEIGHTS["DEC"] = 1.
            if self.deep_model_type == "DCN" or self.deep_model_type == "DEC+DCN":
                LOSS_WEIGHTS["inv_pw_dist"] = 1.
                LOSS_WEIGHTS["modified_DCN"] = 1.
            
            if self.deep_params is not None:
                N_ITERS_1 = self.deep_params.get("N_ITERS_1", N_ITERS_1)
                LR_1 = self.deep_params.get("LR_1", LR_1)
                N_ITERS_2 = self.deep_params.get("N_ITERS_2", N_ITERS_2)
                LR_2 = self.deep_params.get("LR_2", LR_2)
                LOSS_WEIGHTS = self.deep_params.get("loss_weights", LOSS_WEIGHTS)
            
            self.model.to(device)

            optimizer = Adam(self.model.parameters(), lr=LR_1)
            print("Phase 1: train embeddings")
            
            start_time = time.time()
            losses1 = train(self.model, base_embeds, optimizer, N_ITERS_1, device)
            end_time = time.time()
            self.times["dim_red"] = end_time - start_time
            
            self.model.train_clusters(base_embeds.to(device), LOSS_WEIGHTS)
            
            # Change mode of the model to `train_clusters` and change weights of losses:
            optimizer = torch.optim.Adam(self.model.parameters(), lr=LR_2)
            print("Phase 2: train clusters")
            
            start_time = time.time()
            losses2 = train(self.model, base_embeds, optimizer, N_ITERS_2, device)
            end_time = time.time()
            self.times["clust"] = end_time - start_time
            
            self.times["total"] = self.times["dim_red"] + self.times["clust"]
            
            return losses1, losses2
        
        elif self.kind == "classic clustering":
            start_time = time.time()
            self.model.fit(base_embeds)
            end_time = time.time()
            self.times["dim_red"] = end_time - start_time
            return None, None
        
        elif self.kind == "cohiclust":
            optimizer = Adam(self.model.parameters(), lr=1e-3)
            start_time = time.time()
            results =  train_cohiclust(
                self.model,
                optimizer,
                device=device
            )
            end_time = time.time()
            
            self.times["clust"] = end_time - start_time
            self.times["dim_red"] = 0
            self.times["total"] = self.times["dim_red"] + self.times["clust"]
            
            return results
        
    def get_centers(self) -> np.array:
        '''Get cluster centers.'''
        if self.kind == "deep clustering":
            return self.model.centers.cpu().detach().numpy()
        elif self.kind == "classic clustering":
            if self.model.clustering_type == "gmm":
                return self.model.clustering.means_
            elif self.model.clustering_type in ["kmeans", "mean_shift"]:
                return self.model.cluster_centers_
            else:
                raise NotImplementedError(f"Clusters centers for {self.model.clustering_type} are not implemented.")
        elif self.kind == "cohiclust":
            raise NotImplementedError("Clusters centers for cohiclust are not implemented.")
   
    def visualize_2d(self,
                     inputs: torch.Tensor,
                     true_cluster_labels: List[int], 
                     draw_pred_labels: bool = False,
                     print_topics: bool = False,
                     random_state: int = None,
                     title: str = None,
                     filename: str = None
                    ) -> None:
        '''Visualize clustering and topic extraction results in 2D using UMAP.
        
            :param inputs - initial text embeddings
            :param true_cluster_labels - true cluster labels
            :param draw_pred_labels - if True, draw also a graph with prededicted labels
            :param print_topics - if True, topic will be printed
            :param random_state - if not None, fix seed for reproducibility
            :param title
            :param filename - if not None, save figure into file '`filename`.pdf'
        '''
        if self.kind == "deep clustering":
            inputs = inputs.to(self.model.centers.device)
            
        dec_features, pred_clusters = self.transform_and_cluster(inputs)
        
        dim_reduction = umap.UMAP(random_state=random_state, n_components=2)
        umap_features = dim_reduction.fit_transform(dec_features)
        topics = self.get_topics(inputs)
<<<<<<< HEAD
        
        if print_topics:
            print("topics:", topics)
        
        #cluster_labels = true_cluster_labels if use_true_labels else pred_clusters
        
=======
                
>>>>>>> 84060fb4
        try:
            new_centers = dim_reduction.transform(self.get_centers())

        except NotImplementedError:
            # estimate centroids in R2 for visualization only
            true_clusters = true_cluster_labels
            unique_clusters = np.unique(true_clusters)
            num_clusters = len(unique_clusters)
            num_features = umap_features.shape[1]
            new_centers = np.zeros((num_clusters, num_features))
            
            for i in range(num_clusters):
                curr_cluster_mask = true_clusters == unique_clusters[i]
                curr_umap_features = umap_features[curr_cluster_mask, :]
                c = np.mean(curr_umap_features, axis=0)
                new_centers[i] = c
        
        if not draw_pred_labels:
            plt.figure(figsize=(9, 9))
            if title is not None:
                plt.title(title, fontsize=16)
            plt.scatter(*umap_features.T, c=true_cluster_labels, s=1.0)
            for i, (x, y) in enumerate(new_centers):
                if topics.get(i) is not None:
                    plt.text(x, y, "\n".join(topics[i]), 
                             horizontalalignment='center', 
                             verticalalignment='center', 
                             fontsize=12)
            plt.gca().set_aspect("equal")
            plt.axis("off")
            if filename is not None:
                plt.savefig(filename + '.pdf', format='pdf')
        else:
            fig, axs = plt.subplots(1, 2, figsize=(14, 6))
            if title is not None:
                fig.suptitle(title, fontsize=16)
            axs[0].scatter(*umap_features.T, c=true_cluster_labels, s=1.0)
            axs[0].set_title("True labels", fontsize=12)
            axs[1].scatter(*umap_features.T, c=pred_clusters, s=1.0)
            axs[1].set_title("Predicted labels", fontsize=12)
            for i, (x, y) in enumerate(new_centers):
                if topics.get(i) is not None:
                    axs[0].text(x, y, "\n".join(topics[i]), 
                                horizontalalignment='center', 
                                verticalalignment='center', 
                                fontsize=12)
                    axs[1].text(x, y, "\n".join(topics[i]), 
                                horizontalalignment='center', 
                                verticalalignment='center', 
                                fontsize=12)
                
            axs[0].set_aspect("equal")
            axs[1].set_aspect("equal")
            #axs[0].set_visible(False)
            axs[0].set_xticks([])
            axs[0].set_yticks([])
            axs[1].set_xticks([])
            axs[1].set_yticks([])
            axs[0].axis('off')
            axs[1].axis('off')
            if filename is not None:
                fig.savefig(filename + '.pdf', format='pdf')
        plt.show()
        
    def transform_and_cluster(self, inputs: torch.Tensor, batch_size: int = None) -> Tuple[torch.Tensor, np.array]:
        '''Transform initial text embeddings and clusterize them.
        
            :param inputs - torch.Tensor with initial embeddings
            :param batch_size - batch size for DeepClustering and CoHiClust models
            :return a tuple of:
                * transformed (encoded) text embeddings
                * predicted cluster assignments
        '''
        if self.kind == "deep clustering":
            inputs = inputs.to(self.model.centers.device)
            embeds, pred_clusters = self.model.transform_and_cluster(inputs, batch_size=batch_size)
        elif self.kind == "classic clustering":
            
            start_time = time.time()
            embeds, pred_clusters = self.model.transform_and_cluster(inputs)
            end_time = time.time()
            self.times["clust"] = end_time - start_time
            self.times["total"] = self.times["dim_red"] + self.times["clust"]
        
        elif self.kind == "cohiclust":
            if batch_size is None:
                batch_size = self.model.cfg.training.batch_size
            predict_dataset = RepeatPairDataset(inputs, self.data_frame["cluster"].to_list())
            predict_loader = DataLoader(predict_dataset, batch_size=batch_size)
            _, pred_clusters, labels, embeds = test_cohiclust(
                self.model, self.model.cfg.training.epochs, predict_loader, verbose=False
            )
            unique_clusters = np.unique(pred_clusters)
            correct_clusters = []
            
            for pred_cluster in pred_clusters:
                for i, cl_num in enumerate(unique_clusters):
                    if pred_cluster == cl_num:
                        correct_clusters.append(i)
                        
            pred_clusters = correct_clusters
            embeds = embeds.detach().cpu()
                
        # store predicted clusters for evaluation
        self.data_frame["pred_cluster"] = pred_clusters
           
        return embeds, pred_clusters
    
    def get_topics(self, inputs: torch.Tensor, language: str = "english") -> Dict[int, List[str]]:
        '''Clusterize texts and extract topics (key words) of predicted clusters.
        
            :param inputs -  torch.Tensor with initial embeddings
            :param language - language for topic extraction ("english" and "russial" are currently supported)
        '''
        assert language in ["english", "russian"], f"Not supported language {language}"
        
        if self.kind == "deep clustering":
            inputs = inputs.to(self.model.centers.device)
            if self.model.mode == "train_embeds":
                raise PermissionError("model must be in `train_clusters` mode")
        _, pred_clusters = self.transform_and_cluster(inputs)
        if language in ["english", "russian"]:
            topics_cluster_dict = topic_extraction.get_topics(self.data_frame, language=language)
        else:
            raise ValueError("Unknown language `{}`".format(lang))
        return topics_cluster_dict
    
    def evaluate(self, use_true_clusters: bool = False, language: str = "english", verbose: bool = True) -> Dict[str, float]:
        '''Evaluate TextClustering model.
        
            :param use_true_clusters - if True, compute markup-based metrics
            :param language - language for topic extraction ("english" and "russial" are currently supported)
            :param verbose - if True, print the results
            :return dictionary with metrics (silhouette score, adjusted Rand index, adjusted mutual information,
                                                                                                and average topic coherence)
        '''
        assert "pred_cluster" in self.data_frame.columns, "Predicted clusters are not in the dataframe. Call .predict() method"
        
        pred_clusters = self.data_frame["pred_cluster"].to_list()
        
        metrics = dict()
        
        if len(set(pred_clusters)) > 1:
            ss = silhouette_score(self.train_dataset, pred_clusters, metric='euclidean')
        else:
            ss = 0
        
        metrics["silhouette_score"] = ss
        
        if use_true_clusters:
            assert "cluster" in self.data_frame.columns, "True cluster labels are not in the dataframe"
            true_clusters = self.data_frame["cluster"].to_list()
            
            ars = adjusted_rand_score(true_clusters, pred_clusters)
            ams = adjusted_mutual_info_score(true_clusters, pred_clusters)
            
            metrics["adjusted_rand_score"] = ars
            metrics["adjusted_mutual_info_score"] = ams
            
        topics_cluster_dict = self.get_topics(self.train_dataset, language=language)
        topics_coh_dict = topic_extraction.compute_coherence_for_clusters(topics_cluster_dict, self.data_frame)
        
        avg_coh = np.mean(list(topics_coh_dict.values()))
        metrics["average_topic_coherence"] = avg_coh
        
        if verbose:
            for k, v in metrics.items():
                print(f"{k}: {np.round(v, 4)}")
        
        return metrics          
        <|MERGE_RESOLUTION|>--- conflicted
+++ resolved
@@ -259,16 +259,9 @@
         dim_reduction = umap.UMAP(random_state=random_state, n_components=2)
         umap_features = dim_reduction.fit_transform(dec_features)
         topics = self.get_topics(inputs)
-<<<<<<< HEAD
-        
         if print_topics:
             print("topics:", topics)
         
-        #cluster_labels = true_cluster_labels if use_true_labels else pred_clusters
-        
-=======
-                
->>>>>>> 84060fb4
         try:
             new_centers = dim_reduction.transform(self.get_centers())
 
